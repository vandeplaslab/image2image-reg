--- conflicted
+++ resolved
@@ -100,24 +100,28 @@
             points = points * source_pixel_size
 
         transformed_points = np.asarray(points, dtype=np.float64)
-        transformer = self.inverse_final_transform if not self.inverse else self.final_transform
-        for i, point in enumerate(
-            tqdm(
-                transformed_points,
-                desc=f"Transforming points (is={is_px}; as={as_px}; s={source_pixel_size:.3f};"
-                f" t={target_pixel_size:.3f}; t-inv={inv_target_pixel_size:.3f})",
-                leave=False,
-                disable=silent,
-                mininterval=1,
-            )
+        # transformer = self.inverse_final_transform if not self.inverse else self.final_transform
+        for i in tqdm(
+            range(len(transformed_points)),
+            desc=f"Transforming points (is={is_px}; as={as_px}; s={source_pixel_size:.3f};"
+            f" t={target_pixel_size:.3f}; t-inv={inv_target_pixel_size:.3f})",
+            leave=False,
+            disable=silent,
+            mininterval=1,
         ):
-<<<<<<< HEAD
-            for transform in self.transforms:
-                transformed_points[i] = transform.inverse_final_transform.TransformPoint(point)
-            # transformed_points[i] = self.inverse_final_transform.TransformPoint(point)
-=======
-            transformed_points[i] = transformer.TransformPoint(point)  # type: ignore[union-attr]
->>>>>>> 18d5d36f
+            transformed_points[i] = self.inverse_final_transform.TransformPoint(transformed_points[i])
+        # for i, point in enumerate(
+        #     tqdm(
+        #         transformed_points,
+        #         desc=f"Transforming points (is={is_px}; as={as_px}; s={source_pixel_size:.3f};"
+        #         f" t={target_pixel_size:.3f}; t-inv={inv_target_pixel_size:.3f})",
+        #         leave=False,
+        #         disable=silent,
+        #         mininterval=1,
+        #     )
+        # ):
+        #     transformed_points[i] = self.inverse_final_transform.TransformPoint(point)
+        # transformed_points[i] = transformer.TransformPoint(point)  # type: ignore[union-attr]
         if as_px:
             transformed_points = transformed_points * inv_target_pixel_size
         return transformed_points
