"""Image registration in 2D."""

from __future__ import annotations

import time
import typing as ty
from contextlib import suppress
from copy import copy, deepcopy
from pathlib import Path
from warnings import warn

import numpy as np
from image2image_io.config import CONFIG
from koyo.json import read_json_data, write_json_data
from koyo.timer import MeasureTimer
from koyo.typing import PathLike
from loguru import logger
from mpire import WorkerPool
from tqdm import tqdm

from image2image_wsireg.enums import ArrayLike, WriterMode
from image2image_wsireg.models import Export, Modality, Preprocessing, Registration, Transform, TransformSequence
from image2image_wsireg.models.bbox import BoundingBox, Polygon, _transform_to_bbox, _transform_to_polygon

if ty.TYPE_CHECKING:
    from image2image_io.readers import BaseReader

    from image2image_wsireg.wrapper import ImageWrapper

# override certain parameters
CONFIG.init_pyramid = False
CONFIG.only_last_pyramid = False


class TransformPair(ty.TypedDict):
    """Transformation pair."""

    registration: TransformSequence | None
    initial: TransformSequence | None


class SourceTargetPair(ty.TypedDict):
    """Registration pair."""

    source: str
    target: str | None


class RegistrationNode(ty.TypedDict):
    """Registration node."""

    modalities: SourceTargetPair
    params: list[str]
    registered: bool
    transforms: TransformPair | None
    transform_tag: str | None
    source_preprocessing: Preprocessing | None
    target_preprocessing: Preprocessing | None


class SerializedRegistrationNode(ty.TypedDict):
    """Serialized registration node."""

    source: str
    target: str
    through: str | None
    reg_params: list[str]
    source_preprocessing: dict[str, ty.Any] | None
    target_preprocessing: dict[str, ty.Any] | None


class SerializedRegisteredRegistrationNode(ty.TypedDict):
    """Serialized registered registration node."""

    modalities: SourceTargetPair
    params: list[str]
    registered: bool
    transform_tag: str
    source_preprocessing: Preprocessing | None
    target_preprocessing: Preprocessing | None


class Config(ty.TypedDict):
    """Configuration."""

    schema_version: str
    name: str
    # output_dir: str
    cache_images: bool
    # cache_dir: str
    pairwise: bool
    registration_paths: dict[str, SerializedRegistrationNode]
    registration_graph_edges: list[SerializedRegisteredRegistrationNode]
    modalities: dict[str, dict]
    attachment_images: dict[str, dict]
    attachment_geojsons: dict[str, dict]
    merge: bool
    merge_images: dict[str, list[str]]


class IWsiReg:
    """Whole slide registration utilizing WsiReg approach of graph based registration."""

    CONFIG_NAME = "project.config.json"
    REGISTERED_CONFIG_NAME = "registered-project.config.json"

    log_file: Path | None = None

    def __init__(
        self,
        name: str | None = None,
        output_dir: PathLike | None = None,
        project_dir: PathLike | None = None,
        cache: bool = True,
        merge: bool = False,
        pairwise: bool = False,
        log: bool = False,
        **_kwargs: ty.Any,
    ):
        # setup project directory
        if project_dir:
            self.project_dir = Path(project_dir).with_suffix(".wsireg").resolve()
            name = self.project_dir.stem
        else:
            if name is None:
                raise ValueError("Name must be provided.")
            if output_dir is None:
                raise ValueError("Output directory must be provided.")
            self.project_dir = (Path(output_dir) / name).with_suffix(".wsireg").resolve()
        if ".wsireg" in name:
            name = name.replace(".wsireg", "")
        self.name = name
        self.project_dir.mkdir(exist_ok=True, parents=True)
        self.cache_images = cache
        self.pairwise = pairwise
        self.merge_images = merge

        # setup modalities
        self.modalities: dict[str, Modality] = {}
        self.attachment_images: dict[str, str] = {}
        self.attachment_shapes: dict[str, Modality] = {}
        self.attachment_geojsons: dict[str, dict] = {}
        self.attachment_points: dict[str, dict] = {}
        self.merge_modalities: dict[str, list[str]] = {}  # TODO

        # setup registration paths
        self.registration_paths: dict[str, list[str]] = {}
        self.registration_nodes: list[RegistrationNode] = []
        self.transform_path_map: dict[str, list[SourceTargetPair]] = {}
        self.original_size_transforms: dict[str, list[dict]] = {}
        self.transformations: dict[str, dict] = {}

        # cache where we will store temporary data
        self.preprocessed_cache: dict[str, dict] = {
            "image_spacing": {},
            "image_sizes": {},
            "iterations": {},
            "transformations": {},
        }

        # setup cache directory
        self.cache_dir = self.project_dir / "Cache"
        if self.cache_images:
            self.cache_dir.mkdir(exist_ok=True, parents=True)
            logger.trace(f"Caching images to '{self.cache_dir}' directory.")
        if log:
            self.set_logger()

    def set_logger(self) -> None:
        """Setup logger."""
        import sys

        from koyo.logging import get_loguru_env, set_loguru_log

        if self.log_file is None:
            n = len(list(self.log_dir.glob("*_log.txt")))
            ts = time.strftime("%Y%m%d-%H%M%S")
            self.log_file = self.log_dir / f"{str(n).zfill(3)}_{ts}_log.txt"
            _, level, enqueue, _ = get_loguru_env()
            set_loguru_log(
                self.log_file,
                level=level,
                enqueue=enqueue,
                colorize=False,
                no_color=True,
                catch=True,
                diagnose=True,
                logger=logger,
                remove=False,
            )
            logger.info(f"Setup logging to file - '{self.log_file!s}'")
            logger.trace(f"Executed command: {sys.argv}")

    @property
    def progress_dir(self) -> Path:
        """Results directory."""
        directory = self.project_dir / "Progress"
        directory.mkdir(exist_ok=True, parents=True)
        return directory

    @property
    def image_dir(self) -> Path:
        """Results directory."""
        directory = self.project_dir / "Images"
        directory.mkdir(exist_ok=True, parents=True)
        return directory

    @property
    def transformations_dir(self) -> Path:
        """Results directory."""
        directory = self.project_dir / "Transformations"
        directory.mkdir(exist_ok=True, parents=True)
        return directory

    @property
    def log_dir(self) -> Path:
        """Log directory."""
        directory = self.project_dir / "Logs"
        directory.mkdir(exist_ok=True, parents=True)
        return directory

    @property
    def is_registered(self) -> bool:
        """Check if the project has been registered."""
        return all(reg_edge["registered"] for reg_edge in self.registration_nodes)

    @classmethod
    def from_path(cls, path: PathLike, raise_on_error: bool = True) -> IWsiReg:
        """Initialize based on the project path."""
        path = Path(path)
        if not path.exists():
            raise ValueError(f"Path does not exist ({path}).")
        if not path.is_dir():
            raise ValueError("Path is not a directory.")
        if not path.suffix == ".wsireg":
            raise ValueError("Path is not a valid WsiReg project.")

        with MeasureTimer() as timer:
            config_path = path / cls.CONFIG_NAME
            config: dict | Config | None = None
            if config_path.exists():
                config = read_json_data(path / cls.CONFIG_NAME)
            if config and "name" not in config:
                config["name"] = path.stem
            if config and "pairwise" not in config:
                config["pairwise"] = False
            if config is None:
                config = {}

            obj = cls(project_dir=path, **config)
            if config_path.exists():
                obj.load_from_i2i_wsireg(raise_on_error=raise_on_error)
            elif list(obj.project_dir.glob("*.yaml")):
                obj.load_from_wsireg()
        logger.trace(f"Restored from config in {timer()}")
        return obj

    def print_summary(self, func: ty.Callable = logger.info) -> None:
        """Print summary about the project."""
        elbow, pipe, tee, blank = "└──", "│  ", "├──", "   "

        func(f"Project name: {self.name}")
        func(f"Project directory: {self.project_dir}")
        func(f"Merging images: {self.merge_images}")
        func(f"Pairwise registration: {self.pairwise}")
        # func information about the specified modalities
        func(f"Number of modalities: {len(self.modalities)}")
        n = len(self.modalities) - 1
        for i, modality in enumerate(self.modalities.values()):
            func(f" {elbow if i == n else tee}{modality.name} ({modality.path})")
            func(f" {pipe if i != n else blank}{tee}Preprocessing: {modality.preprocessing is not None}")
            func(f" {pipe if i != n else blank}{elbow}Export: {modality.export}")

        # func information about registration paths
        func(f"Number of registration paths: {len(self.registration_paths)}")
        n = len(self.registration_paths) - 1
        for i, (source, targets) in enumerate(self.registration_paths.items()):
            if len(targets) == 1:
                func(f" {elbow if i == n else tee}{source} to {targets[0]}")
            else:
                func(f" {elbow if i == n else tee}{source} to {targets[1]} via {targets[0]}")

        # func information about registration nodes
        func(f"Number of registrations: {self.n_registrations}")
        n = len(self.registration_nodes) - 1
        for i, edge in enumerate(self.registration_nodes):
            insert = pipe if i != n else blank
            modalities = edge["modalities"]
            func(f" {tee if i != n else elbow}{modalities['source']} to {modalities['target']}")
            func(f" {insert}{tee}Transformations: {edge['params']}")
            func(f" {insert}{tee}Registered: {edge['registered']}")
            func(f" {insert}{tee}Source preprocessing: {edge['source_preprocessing']}")
            func(f" {insert}{elbow}Target preprocessing: {edge['target_preprocessing']}")

        # func information about attachment images/shapes
        func(f"Number of attachment images: {len(self.attachment_images)}")
        n = len(self.attachment_images) - 1
        for i, (name, attach_to) in enumerate(self.attachment_images.items()):
            func(f" {elbow if i == n else tee}{name} ({attach_to})")
        func(f"Number of attachment shapes: {len(self.attachment_shapes)}")
        n = len(self.attachment_shapes) - 1
        for i, (name, modality) in enumerate(self.attachment_shapes.items()):
            func(f" {elbow if i == n else tee}{name} ({modality.path})")

        # func information about merge modalities
        func(f"Number of merge modalities: {len(self.merge_modalities)}")
        n = len(self.merge_modalities) - 1
        for i, (name, merge_modalities) in enumerate(self.merge_modalities.items()):
            func(f" {elbow if i == n else tee}{name} ({merge_modalities})")

    def validate(self, allow_not_registered: bool = True) -> bool:
        """Perform several checks on the project."""
        # check whether the paths are still where they were set up
        is_valid = True
        for modality in self.modalities.values():
            if not isinstance(modality.path, ArrayLike) and not Path(modality.path).exists():
                logger.error(f"❌ Modality '{modality.name}' path '{modality.path}' does not exist.")
                is_valid = False
            else:
                logger.success(f"✅ Modality '{modality.name}' exist.")

        # check whether all modalities exist
        for edge in self.registration_nodes:
            modalities = edge["modalities"]
            if modalities["source"] not in self.modalities:
                logger.error(f"❌ Source modality '{modalities['source']}' does not exist.")
                is_valid = False
            elif modalities["target"] not in self.modalities:
                logger.error(f"❌ Target modality '{modalities['target']}' does not exist.")
                is_valid = False
            elif modalities["source"] == modalities["target"]:
                logger.error("❌ Source and target modalities cannot be the same.")
                is_valid = False
            else:
                logger.success(f"✅ Modality pair {modalities['source']} - {modalities['target']} exist.")

        # check whether all registration paths exist
        for source, targets in self.registration_paths.items():
            if source not in self.modalities:
                logger.error(f"❌ Source modality '{source}' does not exist.")
                is_valid = False
            for target in targets:
                if target not in self.modalities:
                    logger.error(f"❌ Target modality '{target}' does not exist.")
                    is_valid = False
                if source == target:
                    logger.error("❌ Source and target modalities cannot be the same.")
                    is_valid = False

        # check whether all modalities have been registered
        if not allow_not_registered:
            for edge in self.registration_nodes:
                if not edge["registered"]:
                    logger.error(
                        f"❌ Modality pair {edge['modalities']['source']} - {edge['modalities']['target']} "
                        f"has not been registered."
                    )
                    is_valid = False
                else:
                    logger.success(
                        f"✅ Modality pair {edge['modalities']['source']} - {edge['modalities']['target']} "
                        f"has been registered."
                    )
        if not is_valid:
            logger.error("❌ Project configuration is invalid.")
        else:
            logger.success("✅ Project configuration is valid.")
        return is_valid

    def load_from_i2i_wsireg(self, raise_on_error: bool = True) -> None:
        """Load data from image2image-wsireg project file."""
        config: Config = read_json_data(self.project_dir / self.CONFIG_NAME)
        self.name = config["name"]
        self.cache_images = config["cache_images"]
        self.pairwise = config["pairwise"]
        self.merge_images = config["merge"]
        # add modality information
        with MeasureTimer() as timer:
            for name, modality in config["modalities"].items():
                if not Path(modality["path"]).exists() and raise_on_error:
                    raise ValueError(f"Modality path '{modality['path']}' does not exist.")
                self.add_modality(
                    name=name,
                    path=modality["path"],
                    preprocessing=Preprocessing(**modality["preprocessing"]) if modality.get("preprocessing") else None,
                    channel_names=modality.get("channel_names", None),
                    channel_colors=modality.get("channel_colors", None),
                    mask=modality.get("mask", None),
                    mask_bbox=modality.get("mask_bbox", None),
                    mask_polygon=modality.get("mask_polygon", None),
                    output_pixel_size=modality.get("output_pixel_size", None),
                    pixel_size=modality.get("pixel_size", None),
                    transform_mask=modality.get("transform_mask", True),
                    export=Export(**modality["export"]) if modality.get("export") else None,
                    raise_on_error=raise_on_error,
                )
            logger.trace(f"Loaded modalities in {timer()}")
            # add registration paths
            for _key, edge in config["registration_paths"].items():
                self.add_registration_path(
                    source=edge["source"],
                    target=edge["target"],
                    through=edge["through"],
                    transform=edge["reg_params"],
                    preprocessing={
                        "source": edge.get("source_preprocessing"),
                        "target": edge.get("target_preprocessing"),
                    },
                )
            logger.trace(f"Loaded registration paths in {timer(since_last=True)}")

            # check whether the registered version of the config exists
            if (self.project_dir / self.REGISTERED_CONFIG_NAME).exists():
                registered_config: Config = read_json_data(self.project_dir / self.REGISTERED_CONFIG_NAME)
                # load transformation data from file
                transformations = {}
                for registered_edge in registered_config["registration_graph_edges"]:
                    source = registered_edge["modalities"]["source"]
                    target = self.registration_paths[source][-1]
                    transforms_seq = self._load_registered_transform(
                        registered_edge, target, raise_on_error=raise_on_error
                    )
                    if transforms_seq:
                        transformations[source] = transforms_seq
                if transformations:
                    self.transformations = transformations
                else:
                    self.transformations = self._collate_transformations()
                logger.trace(f"Loaded registered transformations in {timer(since_last=True)}")

            # load merge modalities
            if config["merge_images"]:
                for name, merge_modalities in config["merge_images"].items():
                    self.merge_modalities[name] = merge_modalities
                logger.trace(f"Loaded merge modalities in {timer(since_last=True)}")

    def _load_registered_transform(
        self,
        edge: SerializedRegisteredRegistrationNode,
        target: str,
        raise_on_error: bool = True,
    ) -> dict[str, TransformSequence | None] | None:
        """Load registered transform and make sure all attributes are correctly set-up."""
        from image2image_wsireg.wrapper import ImageWrapper

        edge_ = self._find_edge_by_edge(edge)
        if not edge_:
            logger.warning("Could not find appropriate registration node.")
            return None
        source = edge["modalities"]["source"]
        transform_tag = f"{self.name}-{source}_to_{target}_transformations.json"
        if transform_tag and not (self.transformations_dir / transform_tag).exists():
            logger.warning(f"Could not find cached registration data. ('{transform_tag}' file does not exist)")
            return None

        target_modality = self.modalities[target]
        target_wrapper = ImageWrapper(
            target_modality, edge["target_preprocessing"], quick=True, raise_on_error=raise_on_error
        )

        source_modality = self.modalities[source]
        source_wrapper = ImageWrapper(
            source_modality, edge["source_preprocessing"], quick=True, raise_on_error=raise_on_error
        )
        source_wrapper.initial_transforms = source_wrapper.load_initial_transform(source_modality, self.cache_dir)

        initial_transforms_seq = None
        if source_wrapper.initial_transforms:
            initial_transforms_ = [Transform(t) for t in source_wrapper.initial_transforms]
            initial_transforms_index = [idx for idx, _ in enumerate(initial_transforms_)]
            initial_transforms_seq = TransformSequence(initial_transforms_, initial_transforms_index)

        transforms_partial_seq = TransformSequence.from_path(
            self.transformations_dir / transform_tag, first=True, skip_initial=True
        )
        transforms_full_seq = TransformSequence.from_path(self.transformations_dir / transform_tag, first=False)
        # if initial_transforms_seq:
        #     transforms_full_seq.insert(initial_transforms_seq)
        self.original_size_transforms[target_wrapper.name] = target_wrapper.original_size_transform

        # setup parameters
        edge_["transforms"] = {"registration": transforms_partial_seq, "initial": initial_transforms_seq}
        edge_["registered"] = True
        edge_["transform_tag"] = f"{self.name}-{source}_to_{target}_transformations.json"
        logger.trace(f"Restored previous transformation data for {source} - {target}")
        return {
            f"initial-{source}": initial_transforms_seq,
            f"000-to-{target}": transforms_partial_seq,
            "full-transform-seq": transforms_full_seq,
        }

    def _find_edge_by_edge(self, edge: SerializedRegisteredRegistrationNode) -> RegistrationNode | None:
        """Find edge by another edge, potentially from cache."""
        for edge_ in self.registration_nodes:
            if edge_["modalities"]["source"] == edge["modalities"]["source"]:
                if edge_["modalities"]["target"] == edge["modalities"]["target"]:
                    return edge_
        return None

    def load_from_wsireg(self) -> None:
        """Load data from WsiReg YAML project file."""

    def auto_add_modality(
        self,
        name: str,
        path: PathLike,
        preprocessing: Preprocessing | None = None,
        mask: PathLike | None = None,
        mask_bbox: tuple[int, int, int, int] | None = None,
        export: Export | dict[str, ty.Any] | None = None,
        overwrite: bool = False,
    ) -> Modality:
        """Add modality."""
        from image2image_io.readers import get_simple_reader, is_supported

        path = Path(path)
        if not path.exists():
            raise ValueError("Path does not exist.")
        if not is_supported(path):
            raise ValueError("Unsupported file format.")
        if name in self.modalities and not overwrite:
            raise ValueError(f"Modality name '{name}' already exists.")
        reader: BaseReader = get_simple_reader(path, init_pyramid=False)
        if preprocessing:
            preprocessing.channel_names = reader.channel_names
            preprocessing.channel_indices = reader.channel_ids

        return self.add_modality(
            name,
            path,
            pixel_size=reader.resolution or 1.0,
            channel_names=reader.channel_names,
            mask=mask,
            mask_bbox=mask_bbox,
            preprocessing=preprocessing,
            export=export,
            overwrite=overwrite,
        )

    def add_modality(
        self,
        name: str,
        path: PathLike,
        pixel_size: float = 1.0,
        channel_names: list[str] | None = None,
        channel_colors: list[str] | None = None,
        preprocessing: Preprocessing | dict[str, ty.Any] | None = None,
        mask: PathLike | np.ndarray | None = None,
        mask_bbox: tuple[int, int, int, int] | BoundingBox | None = None,
        mask_polygon: np.ndarray | Polygon | None = None,
        output_pixel_size: tuple[float, float] | None = None,
        transform_mask: bool = True,
        export: Export | dict[str, ty.Any] | None = None,
        override: bool = False,
        raise_on_error: bool = True,
    ) -> Modality:
        """Add modality."""
        from image2image_io.readers import is_supported

        path = Path(path)
        if not path.exists() and raise_on_error:
            raise ValueError("Path does not exist.")
        if not is_supported(path, raise_on_error):
            raise ValueError("Unsupported file format.")
<<<<<<< HEAD
        if name in self.modalities and not override:
            raise ValueError("Modality name already exists.")
=======
        if name in self.modalities and not overwrite:
            raise ValueError(f"Modality '{name}' name already exists.")
>>>>>>> 6773f768
        if isinstance(preprocessing, dict):
            preprocessing = Preprocessing(**preprocessing)
        if isinstance(export, dict):
            export = Export(**export)
        if isinstance(mask, (str, Path)):
            mask = Path(mask)
            if not mask.exists():
                raise ValueError("Mask path does not exist.")
        if pixel_size <= 0:
            raise ValueError("Pixel size must be greater than 0.")
        if isinstance(output_pixel_size, (int, float)):
            output_pixel_size = (float(output_pixel_size), float(output_pixel_size))
        if mask is not None and mask_bbox is not None and mask_polygon is not None:
            raise ValueError("Mask can only be specified using one of the three options: mask, mask_bbox, mask_polygon")
        if mask_bbox is not None:
            mask_bbox = _transform_to_bbox(mask_bbox)
        if mask_polygon is not None:
            mask_polygon = _transform_to_polygon(mask_polygon)
        if "initial" in name:
            raise ValueError("Sorry, the word 'initial' cannot be used in the modality name as it's reserved.")

        self.modalities[name] = Modality(
            name=name,
            path=path.resolve() if raise_on_error else path,
            pixel_size=pixel_size,
            channel_names=channel_names,
            channel_colors=channel_colors,
            preprocessing=preprocessing,
            mask=mask,
            output_pixel_size=output_pixel_size,
            mask_bbox=mask_bbox,
            mask_polygon=mask_polygon,
            export=export,
            transform_mask=transform_mask,
        )
        logger.trace(f"Added modality '{name}'.")
        return self.modalities[name]

    def auto_add_attachment_images(self, attach_to_modality: str, name: str, path: PathLike) -> None:
        """Add modality."""
        from image2image_io.readers import get_simple_reader, is_supported

        if not path:
            if name not in self.modalities:
                raise ValueError(f"Modality '{name}' does not exist. Please add it first.")
            path = self.modalities[name].path

        path = Path(path)
        if not path.exists():
            raise ValueError("Path does not exist.")
        if not is_supported(path):
            raise ValueError("Unsupported file format.")
        if attach_to_modality not in self.modalities:
            raise ValueError("Modality does not exist. Please add it before trying to add an attachment.")
        reader: BaseReader = get_simple_reader(path, init_pyramid=False)
        self.add_attachment_images(attach_to_modality, name, path, reader.resolution, reader.channel_names)

    def add_attachment_images(
        self,
        attach_to_modality: str,
        name: str,
        path: PathLike,
        pixel_size: float = 1.0,
        channel_names: list[str] | None = None,
        channel_colors: list[str] | None = None,
    ) -> None:
        """Images which are unregistered between modalities.

        These are transformed following the path of one of the graph's modalities.

        Parameters
        ----------
        attach_to_modality : str
            image modality to which the new image is attached
        name : str
            name of the added attachment image
        path : str
            path to the attachment modality, it will be imported and transformed without preprocessing
        pixel_size : float
            spatial resolution of attachment image data in units per px (i.e. 0.9 um / px)
        channel_names: List[str]
            names for the channels to go into the OME-TIFF
        channel_colors: List[str]
            channels colors for OME-TIFF (not implemented)
        """
        if attach_to_modality not in self.modalities:
            raise ValueError(
                f"The specified modality '{attach_to_modality}' does not exist. Please add it before adding attachment"
                f" images."
            )
        path = Path(path)
        if not path.exists():
            raise ValueError(f"Path '{path}' does not exist.")
        self.add_modality(
            name,
            path.resolve(),
            pixel_size,
            channel_names=channel_names,
            channel_colors=channel_colors,
            override=True,
        )
        self.attachment_images[name] = attach_to_modality
        logger.trace(f"Added attachment image '{name}'.")

    def auto_add_attachment_geojson(self, attach_to_modality: str, name: str, path: PathLike) -> None:
        """Add modality."""
        from image2image_io.readers import is_supported

        if not path:
            if name not in self.modalities:
                raise ValueError(f"Modality '{name}' does not exist. Please add it first.")
            path = self.modalities[name].path

        path = Path(path)
        if not path.exists():
            raise ValueError("Path does not exist.")
        if not is_supported(path):
            raise ValueError("Unsupported file format.")
        if Path(path).suffix not in [".json", ".geojson"]:
            raise ValueError("Attachment must be in GeoJSON format.")
        if attach_to_modality not in self.modalities:
            raise ValueError("Modality does not exist. Please add it before trying to add an attachment.")
        self.add_attachment_geojson(attach_to_modality, name, path)

    def add_attachment_geojson(
        self,
        attach_to_modality: str,
        name: str,
        paths: list[PathLike],
    ) -> None:
        """
        Add attached shapes.

        Parameters
        ----------
        attach_to_modality : str
            image modality to which the shapes are attached
        name : str
            Unique name identifier for the shape set
        paths : list of file paths
            list of shape data in geoJSON format or list of dicts containing the following keys:
            "array" = np.ndarray of xy coordinates, "shape_type" = geojson shape type (Polygon, MultiPolygon, etc.),
            "shape_name" = class of the shape("tumor","normal",etc.)
        """
        if attach_to_modality not in self.modalities:
            raise ValueError(
                f"The specified modality '{attach_to_modality}' does not exist. Please add it before adding attachment"
                f" images."
            )
        paths_: list[Path] = []
        for path in paths:
            path = Path(path)
            if not path.exists():
                raise ValueError(f"Path '{path}' does not exist.")
            paths_.append(path.resolve())

        pixel_size = self.modalities[attach_to_modality].pixel_size
        self._add_geojson_set(attach_to_modality, name, paths_, pixel_size)

    def _add_geojson_set(
        self,
        attach_to_modality: str,
        name: str,
        paths: list[Path],
        pixel_size: float,
    ) -> None:
        """
        Add a shape set to the graph.

        Parameters
        ----------
        attach_to_modality : str
            image modality to which the shapes are attached
        name : str
            Unique name identifier for the shape set
        paths : list of file paths
            list of shape data in geoJSON format or list of dicts containing the following keys:
            "array" = np.ndarray of xy coordinates, "shape_type" = geojson shape type (Polygon, MultiPolygon, etc.),
            "shape_name" = class of the shape("tumor","normal",etc.)
        pixel_size : float
            spatial resolution of shape data's associated image in units per px (i.e. 0.9 um / px)
        """
        if name in self.attachment_geojsons:
            raise ValueError(f"Shape set with name '{name}' already exists. Please use a different name.")
        self.attachment_geojsons[name] = {
            "shape_files": paths,
            "pixel_size": pixel_size,
            "attach_to_modality": attach_to_modality,
        }
        logger.trace(f"Added shape set '{name}'.")

    def auto_add_attachment_points(self, attach_to_modality: str, name: str, path: PathLike) -> None:
        """Add modality."""
        from image2image_io.readers import is_supported

        if not path:
            if name not in self.modalities:
                raise ValueError(f"Modality '{name}' does not exist. Please add it first.")
            path = self.modalities[name].path

        path = Path(path)
        if not path.exists():
            raise ValueError("Path does not exist.")
        if not is_supported(path):
            raise ValueError("Unsupported file format.")
        if Path(path).suffix not in [".csv", ".txt", ".parquet"]:
            raise ValueError("Attachment must be in Points format.")
        if attach_to_modality not in self.modalities:
            raise ValueError("Modality does not exist. Please add it before trying to add an attachment.")
        self.add_attachment_points(attach_to_modality, name, path)

    def add_attachment_points(
        self,
        attach_to_modality: str,
        name: str,
        paths: list[PathLike],
    ) -> None:
        """
        Add attached shapes.

        Parameters
        ----------
        attach_to_modality : str
            image modality to which the shapes are attached
        name : str
            Unique name identifier for the shape set
        paths : list of file paths
            list of shape data in geoJSON format or list of dicts containing the following keys:
            "array" = np.ndarray of xy coordinates, "shape_type" = geojson shape type (Polygon, MultiPolygon, etc.),
            "shape_name" = class of the shape("tumor","normal",etc.)
        """
        if attach_to_modality not in self.modalities:
            raise ValueError(
                f"The specified modality '{attach_to_modality}' does not exist. Please add it before adding attachment"
                f" objects."
            )
        paths_: list[Path] = []
        for path in paths:
            path = Path(path)
            if not path.exists():
                raise ValueError(f"Path '{path}' does not exist.")
            paths_.append(path.resolve())

        pixel_size = self.modalities[attach_to_modality].pixel_size
        self._add_points_set(attach_to_modality, name, paths_, pixel_size)

    def _add_points_set(
        self,
        attach_to_modality: str,
        name: str,
        paths: list[Path],
        pixel_size: float,
    ) -> None:
        """
        Add a shape set to the graph.

        Parameters
        ----------
        attach_to_modality : str
            image modality to which the points are attached
        name : str
            Unique name identifier for the shape set
        paths : list of file paths
            list of shape data in geoJSON format or list of dicts containing the following keys:
            "array" = np.ndarray of xy coordinates, "shape_type" = geojson shape type (Polygon, MultiPolygon, etc.),
            "shape_name" = class of the shape("tumor","normal",etc.)
        pixel_size : float
            spatial resolution of shape data's associated image in units per px (i.e. 0.9 um / px)
        """
        if name in self.attachment_points:
            raise ValueError(f"Shape set with name '{name}' already exists. Please use a different name.")
        self.attachment_points[name] = {
            "point_files": paths,
            "pixel_size": pixel_size,
            "attach_to_modality": attach_to_modality,
        }
        logger.trace(f"Added points set '{name}'.")

    def auto_add_merge_modalities(self, name: str):
        """Add merge modalities."""
        modalities = list(self.modalities.keys())
        self.add_merge_modalities(name, modalities)

    def add_merge_modalities(self, name: str, modalities: list[str]) -> None:
        """Add merge modality."""
        for modality in modalities:
            if modality not in self.modalities:
                raise ValueError(f"Modality '{modality}' does not exist. Please add it first.")
        self.merge_modalities[name] = modalities
        logger.trace(f"Added merge modality '{name}'. Going to merge: {self.merge_modalities[name]}")

    @property
    def n_registrations(self) -> int:
        """Number of registrations to be performed."""
        return len(self.registration_nodes)

    def add_registration_path(
        self,
        source: str,
        target: str,
        transform: str | ty.Iterable[str],
        through: str | None = None,
        preprocessing: dict | None = None,
    ) -> None:
        """Add a registration path between modalities.

        You can define registration from source to target or from source through 'through' to target.
        """
        if source not in self.modalities:
            raise ValueError(f"Source modality '{source}' does not exist.")
        if target not in self.modalities:
            raise ValueError(f"Target modality '{target}' does not exist.")
        if through is not None:
            if through not in self.modalities:
                raise ValueError(f"Through modality '{through}' does not exist.")
            if through == target:
                raise ValueError("Through modality cannot be the same as target.")
            if through == source:
                raise ValueError("Through modality cannot be the same as source.")
        if preprocessing is None:
            preprocessing = {"target": None, "source": None}
        elif isinstance(preprocessing, dict):
            assert "target" in preprocessing, "Preprocessing must contain target key."
            assert "source" in preprocessing, "Preprocessing must contain source key."
        self._add_registration_node(source, target, through, transform, preprocessing)

    def _add_registration_node(
        self,
        source: str,
        target: str,
        through: str | None,
        transform: str | ty.Iterable[str],
        preprocessing: dict | None = None,
    ) -> None:
        """Add registration node."""
        # create the registration path
        self.registration_paths[source] = [target] if not through else [through, target]

        # setup override pre-processing
        source_preprocessing, target_preprocessing = None, None
        if preprocessing:
            if preprocessing.get("source"):
                source_preprocessing = Preprocessing(**preprocessing.get("source"))  # type: ignore[arg-type]
            if preprocessing.get("target"):
                target_preprocessing = Preprocessing(**preprocessing.get("target"))  # type: ignore[arg-type]

        # validate transform
        if isinstance(transform, str):
            transform = [transform]
        # if isinstance(transform, str):
        #     transform = [Registration.from_name(transform)]
        # elif isinstance(transform, Registration):
        #     transform = [transform]
        # elif isinstance(transform, list) and all(isinstance(t, str) for t in transform):
        #     transform = [Registration.from_name(tr) for tr in transform]

        if not isinstance(transform, list) and all(isinstance(t, Registration) for t in transform):
            raise ValueError("Transform must be a Transform object or a list of Transform objects.")

        # create graph edges
        self.registration_nodes.append(
            {
                "modalities": {"source": source, "target": through if through else target},
                "params": transform,
                "registered": False,
                "transforms": None,
                "transform_tag": None,
                "source_preprocessing": source_preprocessing,
                "target_preprocessing": target_preprocessing,
            }
        )
        self._create_transformation_paths(self.registration_paths)
        logger.trace(f"Added registration path from '{source}' to '{target}' through '{through}'.")

    def _create_transformation_paths(self, registration_paths: dict[str, list[str]]) -> None:
        """Create the path for each registration."""
        transform_path_map: dict[str, list[SourceTargetPair]] = {}
        for key, value in registration_paths.items():
            transform_path_modalities = self.find_registration_path(key, value[-1])
            if not transform_path_modalities:
                raise ValueError(f"Could not find registration path from {key} to {value[-1]}.")
            if self.pairwise:
                transform_path_modalities = transform_path_modalities[:1]
            transform_edges: list[SourceTargetPair] = []
            for modality in transform_path_modalities:
                for edge in self.registration_nodes:
                    edge_modality = edge["modalities"]["source"]
                    if modality == edge_modality:
                        transform_edges.append(edge["modalities"])
                    transform_path_map[key] = transform_edges
        self.transform_path_map = transform_path_map

    def find_registration_path(self, start: str, end: str, path: list[str] | None = None) -> list[str] | None:
        """Find the path from the 'start' modality to 'end' modality in the graph."""
        if path is None:
            path = []
        path = [*path, start]
        if start == end:
            return path
        if start not in self.registration_paths:
            return None
        for node in self.registration_paths[start]:
            if node not in path:
                extended_path = self.find_registration_path(node, end, path)
                if extended_path:
                    return extended_path
        return None

    def _preprocess_image(
        self, modality: Modality, preprocessing: Preprocessing | None = None, override: bool = False
    ) -> ImageWrapper:
        """Pre-process images."""
        from image2image_wsireg.wrapper import ImageWrapper

        wrapper = ImageWrapper(modality, preprocessing)
        cached = wrapper.check_cache(self.cache_dir, self.cache_images) if not override else False
        if not cached:
            wrapper.preprocess()
            wrapper.save_cache(self.cache_dir, self.cache_images)
        else:
            wrapper.load_cache(self.cache_dir, self.cache_images)
        if wrapper.image is None:
            raise ValueError(f"The '{modality.name}' image has not been pre-processed.")

        # update caches
        self.preprocessed_cache["image_spacing"][modality.name] = wrapper.image.GetSpacing()  # type:ignore[no-untyped-call]
        self.preprocessed_cache["image_sizes"][modality.name] = wrapper.image.GetSize()  # type:ignore[no-untyped-call]
        return wrapper

    @staticmethod
    def __preprocess_image(
        cache_dir: Path, cache_images: bool, modality: Modality, preprocessing: Preprocessing | None = None
    ) -> ImageWrapper:
        """Pre-process image."""
        from image2image_wsireg.wrapper import ImageWrapper

        wrapper = ImageWrapper(modality, preprocessing)
        cached = wrapper.check_cache(cache_dir, cache_images)
        if not cached:
            wrapper.preprocess()
            wrapper.save_cache(cache_dir, cache_images)
        else:
            wrapper.load_cache(cache_dir, cache_images)
        if wrapper.image is None:
            raise ValueError(f"The '{modality.name}' image has not been pre-processed.")
        return wrapper

    def _coregister_images(
        self,
        source_wrapper: ImageWrapper,
        target_wrapper: ImageWrapper,
        parameters: list[str],
        output_dir: Path,
        histogram_match: bool = False,
    ) -> tuple[TransformSequence, TransformSequence | None]:
        """Co-register images."""
        from image2image_wsireg.utils.registration import _prepare_reg_models, register_2d_images, sitk_pmap_to_dict

        with MeasureTimer() as timer:
            logger.trace(f"Co-registering {source_wrapper.name} to {target_wrapper.name} using {parameters}.")
            # co-register images
            transform = register_2d_images(
                source_wrapper,
                target_wrapper,
                _prepare_reg_models(parameters),
                output_dir,
                histogram_match=histogram_match,
            )
            # convert transformation to something readable
            transforms = [sitk_pmap_to_dict(tf) for tf in transform]
            # check whether the source modality had any initial transforms
            initial_transforms = source_wrapper.initial_transforms
            initial_transforms_seq = None
            if initial_transforms:
                initial_transforms_ = [Transform(t) for t in initial_transforms]
                initial_transforms_index = [idx for idx, _ in enumerate(initial_transforms_)]
                initial_transforms_seq = TransformSequence(initial_transforms_, initial_transforms_index)
            # convert transformation data to transform sequence
            transforms_seq = TransformSequence([Transform(t) for t in transforms], list(range(len(transforms))))
            self.original_size_transforms[target_wrapper.name] = target_wrapper.original_size_transform
        logger.info(f"Co-registration of {source_wrapper.name} to {target_wrapper.name} took {timer()}.")
        return transforms_seq, initial_transforms_seq

    def _generate_figures(self, source: str, target: str, output_dir: Path) -> None:
        """Generate figures."""
        from image2image_wsireg.utils.figures import (
            read_elastix_iteration_dir,
            read_elastix_transform_dir,
            write_iteration_plots,
        )

        with MeasureTimer() as timer:
            key = f"{source}_to_{target}"
            transform_data = read_elastix_transform_dir(output_dir)
            iteration_data = read_elastix_iteration_dir(output_dir)

            write_iteration_plots(iteration_data, key, output_dir)
            self.preprocessed_cache["iterations"][key] = iteration_data
            self.preprocessed_cache["transformations"][key] = transform_data
        logger.info(f"Generated figures for {key} in {timer}.")

    def _collate_transformations(self) -> dict[str, dict]:
        transforms = {}
        edge_modality_pairs = [v["modalities"] for v in self.registration_nodes]
        for modality, edges in self.transform_path_map.items():
            full_tform_seq = TransformSequence()
            for index, edge in enumerate(edges):
                registered_edge_transform: TransformPair = self.registration_nodes[edge_modality_pairs.index(edge)][
                    "transforms"
                ]
                if not registered_edge_transform:
                    logger.warning(f"No registration data for {edge} (not in 'registered_edge_transform'}}.")
                    continue
                if index == 0:
                    transforms[modality] = {
                        f"initial-{edges[index]['source']}": registered_edge_transform["initial"],
                        f"{str(index).zfill(3)}-to-{edges[index]['target']}": registered_edge_transform["registration"],
                    }
                    if registered_edge_transform["initial"]:
                        full_tform_seq.append(registered_edge_transform["initial"])
                    full_tform_seq.append(registered_edge_transform["registration"])
                else:
                    transforms[modality][
                        f"{str(index).zfill(3)}-to-{edges[index]['target']}"
                    ] = registered_edge_transform["registration"]
                    full_tform_seq.append(registered_edge_transform["registration"])
                transforms[modality]["full-transform-seq"] = full_tform_seq
        return transforms

    def preprocess(self, n_parallel: int = 1, override: bool = False) -> None:
        """Pre-process all images."""
        # TODO: add multi-core support
        self.set_logger()
        # if not self.registration_nodes:
        #     raise ValueError("No registration paths have been defined.")

        # compute transformation information
        with MeasureTimer() as timer:
            # to_preprocess = []
            # for modality in self.modalities.values():
            #     to_preprocess.append(modality.name)
            #
            # if n_parallel and len(to_preprocess) > 1:
            #     with WorkerPool(n_jobs=n_parallel, use_dill=True) as pool:
            #         pool.imap_unordered(self._preprocess_image, to_preprocess)
            for modality in tqdm(self.modalities.values(), desc="Pre-processing images"):
                logger.trace(f"Pre-processing {modality.name}.")
                self._preprocess_image(modality, None, override=override)
                logger.info(f"Pre-processing of all images took {timer(since_last=True)}.")

    def register(self, n_parallel: int = 1, preprocess_first: bool = True, histogram_match: bool = False) -> None:
        """Co-register images."""
        # TODO: add multi-core support
        self.set_logger()
        self.save(registered=False)
        if not self.registration_nodes:
            raise ValueError("No registration paths have been defined.")
        if preprocess_first:
            self.preprocess(n_parallel=n_parallel)

        # compute transformation information
        for edge in tqdm(self.registration_nodes, desc="Registering nodes..."):
            if edge["registered"]:
                logger.trace(
                    f"Skipping registration for {edge['modalities']['source']} to {edge['modalities']['target']}."
                )
                continue

            # retrieve modalities
            source = edge["modalities"]["source"]
            source_modality = deepcopy(self.modalities[source])
            source_preprocessing = edge["source_preprocessing"]
            target = edge["modalities"]["target"]
            target_modality = deepcopy(self.modalities[target])
            target_preprocessing = edge["target_preprocessing"]

            source_wrapper = self._preprocess_image(source_modality, source_preprocessing)
            target_wrapper = self._preprocess_image(target_modality, target_preprocessing)

            # create registration directory
            registration_dir = self.progress_dir / f"{source}-{target}_reg_output"
            registration_dir.mkdir(exist_ok=True, parents=True)

            # register images
            registration, initial = self._coregister_images(
                source_wrapper,
                target_wrapper,
                edge["params"],
                registration_dir,
                histogram_match=histogram_match,
            )
            edge["transforms"] = {"registration": registration, "initial": initial}
            edge["registered"] = True
            edge["transform_tag"] = f"{self.name}-{source}_to_{target}_transformations.json"

            # load plot data
            self._generate_figures(source, target, registration_dir)

        # collect transformations
        self.transformations = self._collate_transformations()
        # save transformations
        self.save_transformations()
        self.save(registered=True)

    def clear(
        self, cache: bool = True, image: bool = True, transformations: bool = True, progress: bool = True
    ) -> None:
        """Clear existing data."""
        from shutil import rmtree

        def _safe_delete(file_: Path) -> None:
            if not file_.exists():
                return
            if file_.is_dir():
                try:
                    rmtree(file_)
                    logger.trace(f"Deleted directory {file_}.")
                except Exception as e:
                    logger.error(f"Could not delete {file_}. {e}")
            else:
                try:
                    file_.unlink()
                    logger.trace(f"Deleted file {file_}.")
                except Exception as e:
                    logger.error(f"Could not delete {file_}. {e}")

        # clear transformations, cache, images
        if cache:
            for file in self.cache_dir.glob("*"):
                _safe_delete(file)
            _safe_delete(self.cache_dir)

        if progress:
            for file in self.progress_dir.glob("*"):
                _safe_delete(file)
            _safe_delete(self.progress_dir)

        if image:
            for file in self.image_dir.glob("*"):
                _safe_delete(file)
            _safe_delete(self.image_dir)

        if transformations:
            for file in self.transformations_dir.glob("*"):
                _safe_delete(file)
            _safe_delete(self.transformations_dir)

        # remove config files
        file = self.project_dir / self.REGISTERED_CONFIG_NAME
        _safe_delete(file)

    def run(self) -> None:
        """Execute workflow."""
        self.set_logger()
        self.register()
        # write images
        self.write_images()

    @staticmethod
    def _transforms_to_txt(transformations: dict[str, TransformSequence]) -> dict[str, list[str]]:
        tform_txt = {}
        for key, transform in transformations.items():
            if key == "full-transform-seq":
                continue
            if "initial" in key:
                if transform:
                    for idx, registered_transform in enumerate(transform.transforms):
                        tform_txt.update({f"{key}-{str(idx).zfill(2)}": registered_transform.elastix_transform})
            else:
                # tform_txt.update({key: [rt.elastix_transform for rt in transform.transforms]})
                tform_txt[key] = [rt.elastix_transform for rt in transform.transforms]
        return tform_txt

    def _find_merge_modalities(self) -> list[str]:
        merge_modalities = []
        for _k, v in self.merge_modalities.items():
            merge_modalities.extend(v)
        return merge_modalities

    def _find_not_registered_modalities(self) -> list[str]:
        registered_modalities = [edge["modalities"]["source"] for edge in self.registration_nodes]
        non_reg_modalities = list(set(self.modalities.keys()).difference(registered_modalities))

        # remove attachment modalities
        for attachment_modality in self.attachment_images.keys():
            non_reg_modalities.pop(non_reg_modalities.index(attachment_modality))
        return non_reg_modalities

    def _check_if_all_registered(self) -> bool:
        if not all(reg_edge.get("registered") for reg_edge in self.registration_nodes):
            warn(
                "Registration has not been executed for the graph no transformations to save. Please run register()"
                " first.",
                stacklevel=2,
            )
            return False
        return True

    def save_transformations(self) -> list[Path] | None:
        """Save all transformations for a given modality as JSON."""
        if not self._check_if_all_registered():
            return None

        out = []
        for source_modality in self.registration_paths:
            target_modalities = self.registration_paths[source_modality]
            target_modality = target_modalities[-1]
            output_path = (
                self.transformations_dir / f"{self.name}-{source_modality}_to_{target_modality}_transformations.json"
            )
            tform_txt = self._transforms_to_txt(self.transformations[source_modality])
            write_json_data(output_path, tform_txt)
            out.append(output_path)
            logger.trace(
                f"Saved transformations to '{output_path}'. source={source_modality}; target={target_modalities}."
            )

        for source_modality, attachment_modality in self.attachment_images.items():
            if attachment_modality not in self._find_not_registered_modalities():
                target_modalities = self.registration_paths[attachment_modality]
                target_modality = target_modalities[-1]
                output_path = (
                    self.transformations_dir
                    / f"{self.name}-{source_modality}_to_{target_modality}_transformations.json"
                )
                tform_txt = self._transforms_to_txt(self.transformations[source_modality])
                write_json_data(output_path, tform_txt)
                logger.trace(
                    f"Saved transformations to '{output_path}'. source={source_modality}; target={target_modalities}."
                )
        return out

    def write_images(
        self,
        n_parallel: int = 1,
        fmt: WriterMode = "ome-tiff",
        write_registered: bool = True,
        write_not_registered: bool = True,
        remove_merged: bool = True,
        to_original_size: bool = True,
        tile_size: int = 512,
        as_uint8: bool | None = None,
        write_merged: bool = True,
        override: bool = False,
    ) -> list | None:
        """Export images after applying transformation."""
        # TODO add multi-core support
        self.set_logger()
        if not self._check_if_all_registered():
            return None

        def _get_with_suffix(p: Path) -> Path:
            if fmt in ["ome-tiff", "ome-tiff-by-plane", "ome-tiff-by-tile"]:
                return p.parent / (p.name + ".ome.tiff")
            raise ValueError(f"Writer {fmt} is not supported.")

        paths = []

        # prepare merge modalities metadata
        merge_modalities = self._find_merge_modalities()
        if merge_modalities:
            logger.trace(f"Merge modalities: {merge_modalities}")
        modalities = list(self.registration_paths.keys())
        if modalities:
            logger.trace(f"Registered modalities: {modalities}")
        not_registered_modalities = self._find_not_registered_modalities()
        if not_registered_modalities:
            logger.trace(f"Not registered modalities: {not_registered_modalities}")

        if remove_merged:
            for merge_modality in merge_modalities:
                with suppress(ValueError):
                    index = modalities.index(merge_modality)
                    modalities.pop(index)
                    logger.trace(f"Removed {merge_modality} from registered modalities as it will be merged.")
                with suppress(ValueError):
                    index = not_registered_modalities.index(merge_modality)
                    not_registered_modalities.pop(index)
                    logger.trace(f"Removed {merge_modality} from not registered modalities as it will be merged.")

        # export non-registered nodes
        if write_not_registered:
            # preprocess and save unregistered nodes
            to_write = []
            for modality in tqdm(not_registered_modalities, desc="Exporting not-registered images..."):
                if modality in merge_modalities and remove_merged:
                    continue
                try:
                    image_modality, transformations, output_path = self._prepare_not_registered_image_transform(
                        modality,
                        to_original_size=to_original_size,
                    )
                    if _get_with_suffix(output_path).exists() and not override:
                        logger.trace(f"Skipping {modality} as it already exists ({output_path}).")
                        continue
                    logger.trace(f"Exporting {modality} to {output_path}...")
                    to_write.append((image_modality, transformations, output_path, fmt, tile_size, as_uint8))
                except KeyError:
                    logger.warning(f"Could not find transformation data for {modality}.")
            if to_write:
                if n_parallel > 1:
                    with WorkerPool(n_jobs=n_parallel, use_dill=True) as pool:
                        res = pool.imap(self._transform_write_image, to_write)
                    paths.extend(list(res))
                else:
                    for args in tqdm(to_write, desc="Exporting attachment modalities..."):
                        path = self._transform_write_image(*args)
                        paths.append(path)

        # export modalities
        if write_registered:
            to_write = []
            for modality in tqdm(modalities, desc="Exporting registered modalities...", total=len(modalities)):
                image_modality, _, output_path = self._prepare_registered_image_transform(
                    modality, attachment=False, to_original_size=to_original_size
                )

                if _get_with_suffix(output_path).exists() and not override:
                    logger.trace(f"Skipping {modality} as it already exists. ({output_path})")
                    continue
                logger.trace(f"Exporting {modality} to {output_path}...")
                to_write.append(
                    (
                        image_modality.name,
                        None,
                        output_path,
                        fmt,
                        tile_size,
                        as_uint8,
                        lambda: (False, to_original_size),
                    )
                )
            if to_write:
                if n_parallel > 1:
                    with WorkerPool(n_jobs=n_parallel, use_dill=True) as pool:
                        res = pool.imap(self._transform_write_image, to_write)
                    paths.extend(list(res))
                else:
                    for args in tqdm(to_write, desc="Exporting attachment modalities..."):
                        path = self._transform_write_image(*args)
                        paths.append(path)

            # export attachment modalities
            to_write = []
            for modality, attach_to_modality in tqdm(
                self.attachment_images.items(), desc="Exporting attachment modalities..."
            ):
                if modality in merge_modalities and remove_merged:
                    continue
                attach_modality = self.modalities[attach_to_modality]
                if attach_to_modality in self._find_not_registered_modalities():
                    image_modality, _, output_path = self._prepare_not_registered_image_transform(
                        modality,
                        attachment=True,
                        attachment_modality=attach_modality,
                        to_original_size=to_original_size,
                    )
                else:
                    image_modality, _, output_path = self._prepare_registered_image_transform(
                        modality,
                        attachment=True,
                        attachment_modality=attach_modality,
                        to_original_size=to_original_size,
                    )
                if _get_with_suffix(output_path).exists() and not override:
                    logger.trace(f"Skipping {attach_to_modality} as it already exists ({output_path}).")
                    continue
                logger.trace(f"Exporting {attach_modality} to {output_path}...")
                to_write.append(
                    (
                        image_modality.name,
                        None,
                        output_path,
                        fmt,
                        tile_size,
                        as_uint8,
                        lambda: (True, to_original_size),
                    )
                )
            if to_write:
                # if n_parallel > 1:
                #     with WorkerPool(n_jobs=n_parallel, use_dill=True) as pool:
                #         res = pool.imap(self._transform_write_image, to_write)
                #     paths.extend(list(res))
                # else:
                for args in tqdm(to_write, desc="Exporting attachment modalities..."):
                    path = self._transform_write_image(*args)
                    paths.append(path)

        # export merge modalities
        if write_merged and self.merge_modalities:
            path = self._transform_write_merge_images(
                to_original_size=to_original_size, as_uint8=as_uint8, override=override
            )
            paths.append(path)

        return paths

    def _prepare_registered_image_transform(
        self,
        edge_key: str,
        attachment: bool = False,
        attachment_modality: Modality | None = None,
        to_original_size: bool = True,
    ) -> tuple[Modality, TransformSequence, Path]:
        if attachment and attachment_modality:
            final_modality = self.registration_paths[attachment_modality.name][-1]
            transformations = copy(self.transformations[attachment_modality.name]["full-transform-seq"])
        else:
            final_modality = self.registration_paths[edge_key][-1]
            transformations = copy(self.transformations[edge_key]["full-transform-seq"])

        output_path = self.image_dir / f"{self.name}-{edge_key}_to_{final_modality}_registered"
        modality_key = None
        if attachment and attachment_modality:
            modality_key = copy(edge_key)
            edge_key = attachment_modality.name

        modality = self.modalities[edge_key]
        if self.original_size_transforms.get(final_modality) and to_original_size:
            logger.trace("Adding transform to original size...")
            original_size_transform = self.original_size_transforms[final_modality]
            if isinstance(original_size_transform, list):
                original_size_transform = original_size_transform[0]
            orig_size_rt = TransformSequence(Transform(original_size_transform), transform_sequence_index=[0])
            transformations.append(orig_size_rt)

        if modality.preprocessing and modality.preprocessing.downsample > 1:
            if not modality.output_pixel_size:
                output_spacing_target = self.modalities[final_modality].output_pixel_size
                transformations.set_output_spacing((output_spacing_target, output_spacing_target))
            else:
                transformations.set_output_spacing(modality.output_pixel_size)
        elif modality.output_pixel_size:
            transformations.set_output_spacing(modality.output_pixel_size)
        if attachment and modality_key:
            modality = self.modalities[modality_key]
        return modality, transformations, output_path

    def _prepare_not_registered_image_transform(
        self,
        modality_key: str,
        attachment: bool = False,
        attachment_modality: Modality | None = None,
        to_original_size: bool = True,
    ):
        from image2image_wsireg.utils.transformation import identity_elx_transform
        from image2image_wsireg.wrapper import ImageWrapper

        logger.trace(f"Preparing transforms for non-registered modality : {modality_key} ")
        output_path = self.image_dir / f"{self.name}-{modality_key}_registered"

        im_data_key = None
        if attachment and attachment_modality:
            im_data_key = copy(modality_key)
            modality_key = attachment_modality.name

        transformations = None
        modality = self.modalities[modality_key]

        if modality.preprocessing and (
            modality.preprocessing.rotate_counter_clockwise != 0
            or modality.preprocessing.flip
            or modality.preprocessing.translate_x != 0
            or modality.preprocessing.translate_y != 0
            or modality.preprocessing.crop_to_bbox
            or modality.preprocessing.crop_bbox
            or modality.preprocessing.affine is not None
        ):
            initial_transform = ImageWrapper.load_initial_transform(modality, self.cache_dir)
            original_size_transform = ImageWrapper.load_original_size_transform(modality, self.cache_dir)

            if initial_transform:
                transformations = TransformSequence(
                    [Transform(t) for t in initial_transform],
                    transform_sequence_index=list(range(len(initial_transform))),
                )
            if original_size_transform:
                # TODO: this might be broken
                transformations = TransformSequence(
                    [Transform(t[0]) for t in original_size_transform],
                    transform_sequence_index=list(range(len(original_size_transform))),
                )

        if to_original_size and self.original_size_transforms[modality_key]:
            o_size_tform = self.original_size_transforms[modality_key]
            if isinstance(o_size_tform, list):
                o_size_tform = o_size_tform[0]

            orig_size_rt = TransformSequence(
                Transform(o_size_tform),
                transform_sequence_index=[0],
            )
            if transformations:
                transformations.append(orig_size_rt)
            else:
                transformations = orig_size_rt

        if modality.preprocessing and modality.preprocessing.downsample > 1 and transformations:
            if not modality.output_pixel_size:
                output_spacing_target = modality.pixel_size
                transformations.set_output_spacing((output_spacing_target, output_spacing_target))
            else:
                transformations.set_output_spacing(modality.output_pixel_size)

        elif modality.preprocessing and modality.preprocessing.downsample > 1 and not transformations:
            transformations = TransformSequence(
                [
                    Transform(
                        identity_elx_transform(
                            self.preprocessed_cache["image_sizes"][modality_key],
                            self.preprocessed_cache["image_spacing"][modality_key],
                        )
                    )
                ],
                transform_sequence_index=[0],
            )

            if not modality.output_pixel_size:
                output_spacing_target = modality.pixel_size
                transformations.set_output_spacing((output_spacing_target, output_spacing_target))
            else:
                transformations.set_output_spacing(modality.output_pixel_size)

        if attachment and im_data_key:
            modality = self.modalities[im_data_key]
        return modality, transformations, output_path

    def _transform_write_image(
        self,
        modality: Modality | str,
        transformations: TransformSequence | None,
        filename: Path,
        fmt: WriterMode = "ome-tiff",
        tile_size: int = 512,
        as_uint8: bool | None = None,
        prep_func: ty.Callable | None = None,
        preview: bool = False,
    ) -> Path:
        """Transform and write image."""
        from image2image_io.writers import OmeTiffWriter

        from image2image_wsireg.wrapper import ImageWrapper

        if not modality and not prep_func:
            raise ValueError("Either modality or prep_func must be specified.")
        if prep_func:
            attachment, to_original_size = prep_func()
            modality_name = modality
            modality, transformations, filename = self._prepare_registered_image_transform(
                modality_name, attachment=attachment, to_original_size=to_original_size
            )

        as_uint8_ = as_uint8
        wrapper = ImageWrapper(modality, preview=preview)
        logger.trace(f"Writing '{filename}' with {transformations} transform...")
        if fmt in ["ome-tiff", "ome-tiff-by-plane"]:
            writer = OmeTiffWriter(wrapper.reader, transformer=transformations)
        else:
            raise ValueError("Other writers are nto yet supported")
        name = filename.name if not preview else filename.name + "_preview"

        channel_ids, channel_names = None, None
        if modality.export:
            as_uint8 = modality.export.as_uint8
            channel_ids = modality.export.channel_ids
            channel_names = modality.export.channel_names
        if channel_ids:
            if len(channel_ids) == 0:
                raise ValueError("No channel ids have been specified.")
            if len(channel_ids) > wrapper.reader.n_channels:
                raise ValueError("More channel ids have been specified than there are channels.")
        if channel_names:
            if len(channel_names) == 0:
                raise ValueError("No channel names have been specified.")
            if len(channel_names) > wrapper.reader.n_channels:
                raise ValueError("More channel names have been specified than there are channels.")

        # override as_uint8 if explicitly specified
        if isinstance(as_uint8_, bool):
            as_uint8 = as_uint8_
        logger.trace(f"Writing {name} to {filename}; channel_ids={channel_ids}; as_uint8={as_uint8}")
        path = writer.write(
            name,
            output_dir=self.image_dir,
            channel_ids=channel_ids,
            as_uint8=as_uint8,
            tile_size=tile_size,
            channel_names=channel_names,
            override=True,
        )
        return path

    def _transform_write_merge_images(
        self,
        to_original_size: bool = True,
        preview: bool = False,
        tile_size: int = 512,
        as_uint8: bool | None = None,
        override: bool = False,
    ) -> list[Path]:
        from image2image_io.models.merge import MergeImages
        from image2image_io.writers.merge_tiff_writer import MergeOmeTiffWriter

        def _determine_attachment(_image: str):
            if _image in self.attachment_images.keys():
                return self.attachment_images[_image], True
            return None, False

        as_uint8_ = as_uint8
        merged_paths = []
        for merge_name, sub_images in self.merge_modalities.items():
            paths = []
            pixel_sizes = []
            channel_names = []
            channel_ids = []
            as_uint_all = []
            transformations: list[TransformSequence] = []
            non_reg_modalities = self._find_not_registered_modalities()
            for name in sub_images:
                attachment, attachment_modality = _determine_attachment(name)
                modality = self.modalities[name]
                paths.append(modality.path)
                pixel_sizes.append(modality.pixel_size)
                channel_names_ = modality.channel_names
                if modality.export:
                    channel_ids.append(modality.export.channel_ids)
                    as_uint_all.append(modality.export.as_uint8)
                    # if modality.export.channel_names:
                    #     channel_names_ = modality.export.channel_names
                channel_names.append(channel_names_)
                as_uint8 = all(as_uint_all)
                if name not in non_reg_modalities and attachment_modality not in non_reg_modalities:
                    _, sub_im_transforms, _ = self._prepare_registered_image_transform(
                        name,
                        attachment=attachment,
                        attachment_modality=attachment_modality,
                        to_original_size=to_original_size,
                    )
                else:
                    _, sub_im_transforms, _ = self._prepare_not_registered_image_transform(
                        name,
                        attachment=attachment,
                        attachment_modality=attachment_modality,
                        to_original_size=to_original_size,
                    )
                transformations.append(sub_im_transforms)

            # override as_uint8 if explicitly specified
            if isinstance(as_uint8_, bool):
                as_uint8 = as_uint8_

            if self.name == merge_name:
                filename = f"{self.name}_merged-registered"
            else:
                filename = f"{self.name}-{merge_name}_merged-registered"
            output_path = self.image_dir / filename
            if output_path.with_suffix(".ome.tiff").exists() and not override:
                logger.trace(f"Skipping {modality} as it already exists ({output_path}).")
                continue

            logger.trace(f"Writing {merge_name} to {output_path.name}; channel_ids={channel_ids}; as_uint8={as_uint8}")
            merge = MergeImages(paths, pixel_sizes, channel_names=channel_names)
            writer = MergeOmeTiffWriter(merge, transformers=transformations)
            path = writer.write(
                output_path.name,
                sub_images,
                output_dir=self.image_dir,
                tile_size=tile_size,
                as_uint8=as_uint8,
                channel_ids=channel_ids,
            )
            merged_paths.append(path)
        return merged_paths

    def save(self, registered: bool = False, auto: bool = False) -> Path:
        """Save configuration to file."""
        status = "registered" if registered is True else "setup"
        registration_paths = {}
        for index, edge in enumerate(self.registration_nodes):
            source = edge["modalities"]["source"]
            target = self.registration_paths[source][-1]
            through = None if len(self.registration_paths[source]) == 1 else self.registration_paths[source][0]
            source_preprocessing = edge["source_preprocessing"].to_dict() if edge["source_preprocessing"] else None
            target_preprocessing = edge["target_preprocessing"].to_dict() if edge["target_preprocessing"] else None
            registration_paths[f"reg_path_{index}"] = {
                "source": source,
                "target": target,
                "through": through,
                "reg_params": edge.get("params"),
                "source_preprocessing": source_preprocessing,
                "target_preprocessing": target_preprocessing,
            }

        # clean-up edges
        reg_graph_edges = []
        if registered:
            for reg_edge in self.registration_nodes:
                reg_graph_edges.append(
                    {
                        "modalities": reg_edge["modalities"],
                        "params": reg_edge["params"],
                        "registered": reg_edge["registered"],
                        "transform_tag": reg_edge["transform_tag"],
                        "source_preprocessing": reg_edge["source_preprocessing"].to_dict()
                        if reg_edge["source_preprocessing"]
                        else None,
                        "target_preprocessing": reg_edge["target_preprocessing"].to_dict()
                        if reg_edge["target_preprocessing"]
                        else None,
                    }
                )

        modalities_out: dict[str, dict] = {}
        for modality in self.modalities.values():
            modalities_out[modality.name] = modality.to_dict()

        # write config
        config: Config = {
            "schema_version": "1.0",
            "name": self.name,
            # "output_dir": str(self.project_dir),
            "cache_images": self.cache_images,
            # "cache_dir": str(self.cache_dir),
            "pairwise": self.pairwise,
            "modalities": modalities_out,
            "registration_paths": registration_paths,
            "registration_graph_edges": reg_graph_edges if registered else None,
            "original_size_transforms": self.original_size_transforms if registered else None,
            "attachment_geojsons": self.attachment_geojsons if len(self.attachment_geojsons) > 0 else None,
            "attachment_images": self.attachment_images if len(self.attachment_images) > 0 else None,
            "merge": self.merge_images,
            "merge_images": self.merge_modalities if len(self.merge_modalities) > 0 else None,
        }

        ts = time.strftime("%Y%m%d-%H%M%S")
        filename = (
            f"{ts}-{self.name}-configuration-{status}.json"
            if auto
            else (self.REGISTERED_CONFIG_NAME if registered else self.CONFIG_NAME)
        )
        path = self.project_dir / filename
        write_json_data(path, config)
        logger.trace(f"Saved configuration to '{path}'.")
        return path

    def save_to_wsireg(self, filename: PathLike | None = None, registered: bool = False) -> Path:
        """Save workflow configuration."""
        import yaml  # type: ignore[import]

        ts = time.strftime("%Y%m%d-%H%M%S")
        status = "registered" if registered is True else "setup"

        registration_paths = {}
        for index, edge in enumerate(self.registration_nodes):
            source = edge["modalities"]["source"]
            if len(self.registration_paths[source]) > 1:
                through = self.registration_paths[source][0]
            else:
                through = None
            target = self.registration_paths[source][-1]
            registration_paths[f"reg_path_{index}"] = {
                "src_modality_name": source,
                "tgt_modality_name": target,
                "thru_modality": through,
                "reg_params": edge.get("params"),
            }

        # clean-up edges
        reg_graph_edges = deepcopy(self.registration_nodes)
        [rge.pop("transforms", None) for rge in reg_graph_edges]  # type: ignore[misc]

        modalities_out: dict[str, dict] = {}
        for modality in self.modalities.values():
            modalities_out[modality.name] = modality.to_dict(as_wsireg=True)

        # write config
        config = {
            "project_name": self.name,
            "output_dir": str(self.project_dir),
            "cache_images": self.cache_images,
            "modalities": modalities_out,
            "reg_paths": registration_paths,
            "reg_graph_edges": reg_graph_edges if status == "registered" else None,
            "original_size_transforms": self.original_size_transforms if status == "registered" else None,
            "attachment_shapes": self.attachment_geojsons if len(self.attachment_geojsons) > 0 else None,
            "attachment_images": self.attachment_images if len(self.attachment_images) > 0 else None,
            "merge_modalities": self.merge_modalities if len(self.merge_modalities) > 0 else None,
        }

        if not filename:
            filename = self.project_dir / f"{ts}-{self.name}-configuration-{status}.yaml"
        filename = Path(filename)
        with open(str(filename), "w") as f:
            yaml.dump(config, f, sort_keys=False)
        return filename

    # def _create_initial_overlap_image(self):
    #     """Create image showing how images overlap before registration"""
    #     from itertools import combinations
    #
    #     from image2image_wsireg.utils.visuals import color_multichannel, get_n_colors, jzazbz_cmap
    #
    #     min_r = np.inf
    #     max_r = 0
    #     min_c = np.inf
    #     max_c = 0
    #     composite_img_list = [None] * len(self.modalities)
    #     for src_modality, tgt_modality in combinations(self.modalities.values(), 2):
    #
    #         img = img_obj.image
    #         padded_img = transform.warp(img, img_obj.T, preserve_range=True, output_shape=img_obj.padded_shape_rc)
    #
    #         composite_img_list[i] = padded_img
    #
    #         img_corners_rc = warp_tools.get_corners_of_image(img.shape[0:2])
    #         warped_corners_xy = warp_tools.warp_xy(img_corners_rc[:, ::-1], img_obj.T)
    #         min_r = min(warped_corners_xy[:, 1].min(), min_r)
    #         max_r = max(warped_corners_xy[:, 1].max(), max_r)
    #         min_c = min(warped_corners_xy[:, 0].min(), min_c)
    #         max_c = max(warped_corners_xy[:, 0].max(), max_c)
    #
    #     composite_img = np.dstack(composite_img_list)
    #     cmap = jzazbz_cmap()
    #     channel_colors = get_n_colors(cmap, composite_img.shape[2])
    #     overlap_img = color_multichannel(
    #         composite_img, channel_colors, rescale_channels=True, normalize_by="channel", cspace="CAM16UCS"
    #     )
    #
    #     min_r = int(min_r)
    #     max_r = int(np.ceil(max_r))
    #     min_c = int(min_c)
    #     max_c = int(np.ceil(max_c))
    #     overlap_img = overlap_img[min_r:max_r, min_c:max_c]
    #     overlap_img = (255 * overlap_img).astype(np.uint8)
    #
    #     return overlap_img<|MERGE_RESOLUTION|>--- conflicted
+++ resolved
@@ -562,13 +562,8 @@
             raise ValueError("Path does not exist.")
         if not is_supported(path, raise_on_error):
             raise ValueError("Unsupported file format.")
-<<<<<<< HEAD
         if name in self.modalities and not override:
-            raise ValueError("Modality name already exists.")
-=======
-        if name in self.modalities and not overwrite:
             raise ValueError(f"Modality '{name}' name already exists.")
->>>>>>> 6773f768
         if isinstance(preprocessing, dict):
             preprocessing = Preprocessing(**preprocessing)
         if isinstance(export, dict):
