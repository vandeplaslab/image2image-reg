--- conflicted
+++ resolved
@@ -452,7 +452,6 @@
             return None
 
         target_modality = self.modalities[target]
-<<<<<<< HEAD
         target_wrapper = ImageWrapper(
             target_modality, edge["target_preprocessing"], quick=True, raise_on_error=raise_on_error
         )
@@ -461,16 +460,7 @@
         source_wrapper = ImageWrapper(
             source_modality, edge["source_preprocessing"], quick=True, raise_on_error=raise_on_error
         )
-        initial_transforms = source_wrapper.initial_transforms
-=======
-        target_wrapper = ImageWrapper(target_modality, edge["target_preprocessing"], quick=True)
-        # target_wrapper.original_size_transform = source_wrapper.load_original_size_transform(source_modality,
-        # self.cache_dir)
-
-        source_modality = self.modalities[source]
-        source_wrapper = ImageWrapper(source_modality, edge["source_preprocessing"], quick=True)
         source_wrapper.initial_transforms = source_wrapper.load_initial_transform(source_modality, self.cache_dir)
->>>>>>> d6224628
 
         initial_transforms_seq = None
         if source_wrapper.initial_transforms:
